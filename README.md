--- conflicted
+++ resolved
@@ -30,11 +30,7 @@
 |                 | Show deviation plot                     | 🟢             | 🔴      | 🔴            |
 |                 | Support light and dark mode             | 🟢             | 🔴      | 🔴            |
 | Warning Bot     | Warn via telegram                       | 🟢             | 🔴      | 🟡            |
-<<<<<<< HEAD
-|                 | Warn via email                          | 🟡             | 🟡      | 🟡            |
-=======
 |                 | Warn via email                          | 🟢             | 🟡      | 🟡            |
->>>>>>> d5021aa8
 |                 | Warn via signal                         | 🟡             | 🔴      | 🟡            |
 |                 | Support multi language                  | 🟢  (en, de)   | 🔴      | 🟡            |
 | Datacrawler     | Crawl data from I2C sensors             | 🟢             | 🔴      | 🟡            |
