name: Create Release and Upload

on:
  push:
    branches:
      - main

jobs:
  create-release:
    runs-on: ubuntu-latest

    steps:
      - name: Checkout repository
        uses: actions/checkout@v2

      - name: Set up Git
        run: |
          git config --global user.name 'github-actions'
          git config --global user.email 'github-actions@github.com'

      - name: Install dependencies
        run: pip install -r requirements.txt

      - name: Install semantic-release
        run: pip install python-semantic-release

      - name: Run semantic-release
        id: semantic_release
        env:
          GITHUB_TOKEN: ${{ secrets.GITHUB_TOKEN }}
        run: semantic-release publish
<<<<<<< HEAD
=======
        
>>>>>>> 5440db66

      - name: Set Release Tag
        run: echo "RELEASE_TAG=$(semantic-release version)" >> $GITHUB_ENV

      - name: Create tar.gz and tar.bz2 for Server
        run: |
          tar -czvf WM2_Server_${{ env.RELEASE_TAG }}.tar.gz Server
          tar -cjvf WM2_Server_${{ env.RELEASE_TAG }}.tar.bz2 Server

      - name: Create tar.gz and tar.bz2 for Pi
        run: |
          tar -czvf WM2_Pi_${{ env.RELEASE_TAG }}.tar.gz Pi
          tar -cjvf WM2_Pi_${{ env.RELEASE_TAG }}.tar.bz2 Pi

      - name: Generate Checksums
        run: |
          sha256sum WM2_Server_${{ env.RELEASE_TAG }}.tar.gz > WM2_Server_${{ env.RELEASE_TAG }}.tar.gz.sha256
          sha256sum WM2_Server_${{ env.RELEASE_TAG }}.tar.bz2 > WM2_Server_${{ env.RELEASE_TAG }}.tar.bz2.sha256
          sha256sum WM2_Pi_${{ env.RELEASE_TAG }}.tar.gz > WM2_Pi_${{ env.RELEASE_TAG }}.tar.gz.sha256
          sha256sum WM2_Pi_${{ env.RELEASE_TAG }}.tar.bz2 > WM2_Pi_${{ env.RELEASE_TAG }}.tar.bz2.sha256

      - name: Create index.html
        run: |
          echo "<html><body><h1>Release ${{ env.RELEASE_TAG }}</h1><ul>" > index.html
          echo "<li><a href='WM2_Server_${{ env.RELEASE_TAG }}.tar.gz'>WM2_Server_${{ env.RELEASE_TAG }}.tar.gz</a> (<a href='WM2_Server_${{ env.RELEASE_TAG }}.tar.gz.sha256'>sha256</a>)</li>" >> index.html
          echo "<li><a href='WM2_Server_${{ env.RELEASE_TAG }}.tar.bz2'>WM2_Server_${{ env.RELEASE_TAG }}.tar.bz2</a> (<a href='WM2_Server_${{ env.RELEASE_TAG }}.tar.bz2.sha256'>sha256</a>)</li>" >> index.html
          echo "<li><a href='WM2_Pi_${{ env.RELEASE_TAG }}.tar.gz'>WM2_Pi_${{ env.RELEASE_TAG }}.tar.gz</a> (<a href='WM2_Pi_${{ env.RELEASE_TAG }}.tar.gz.sha256'>sha256</a>)</li>" >> index.html
          echo "<li><a href='WM2_Pi_${{ env.RELEASE_TAG }}.tar.bz2'>WM2_Pi_${{ env.RELEASE_TAG }}.tar.bz2</a> (<a href='WM2_Pi_${{ env.RELEASE_TAG }}.tar.bz2.sha256'>sha256</a>)</li>" >> index.html
          echo "</ul></body></html>" >> index.html

      - name: Upload to Server
        env:
          SSH_PRIVATE_KEY: ${{ secrets.SSH_PRIV_KEY }}
          SERVER_HOST: ${{ secrets.SERVER_HOST }}
          SERVER_USER: ${{ secrets.SERVER_USER }}
          SERVER_PORT: ${{ secrets.SERVER_PORT }}
          DEPLOY_PATH: ${{ secrets.CODE_DEPLOY_PATH }}
        run: |
          echo "Home directory: $HOME"
          echo "Available disk space"
          
          mkdir -p ~/.ssh
          echo ".ssh created"
          echo "$SSH_PRIVATE_KEY" > ~/.ssh/id_rsa
          cat ~/.ssh/id_rsa
          echo "priv key copied"
          chmod 600 ~/.ssh/id_rsa
          echo "privileges set"
          ssh-keyscan -p $SERVER_PORT -H $SERVER_HOST >> ~/.ssh/known_hosts
          echo "added to keychain"
          scp -P $SERVER_PORT -r WM2_Server_${{ env.RELEASE_TAG }}.tar.gz.sha256 $SERVER_USER@$SERVER_HOST:$DEPLOY_PATH
          scp -P $SERVER_PORT -r WM2_Server_${{ env.RELEASE_TAG }}.tar.bz2.sha256 $SERVER_USER@$SERVER_HOST:$DEPLOY_PATH
          scp -P $SERVER_PORT -r WM2_Pi_${{ env.RELEASE_TAG }}.tar.gz.sha256 $SERVER_USER@$SERVER_HOST:$DEPLOY_PATH
          scp -P $SERVER_PORT -r WM2_Pi_${{ env.RELEASE_TAG }}.tar.bz2.sha256 $SERVER_USER@$SERVER_HOST:$DEPLOY_PATH
          
          scp -P $SERVER_PORT -r WM2_Server_${{ env.RELEASE_TAG }}.tar.gz $SERVER_USER@$SERVER_HOST:$DEPLOY_PATH
          scp -P $SERVER_PORT -r WM2_Server_${{ env.RELEASE_TAG }}.tar.bz2 $SERVER_USER@$SERVER_HOST:$DEPLOY_PATH
          scp -P $SERVER_PORT -r WM2_Pi_${{ env.RELEASE_TAG }}.tar.gz $SERVER_USER@$SERVER_HOST:$DEPLOY_PATH
          scp -P $SERVER_PORT -r WM2_Pi_${{ env.RELEASE_TAG }}.tar.bz2 $SERVER_USER@$SERVER_HOST:$DEPLOY_PATH<|MERGE_RESOLUTION|>--- conflicted
+++ resolved
@@ -26,13 +26,9 @@
 
       - name: Run semantic-release
         id: semantic_release
+        run: semantic-release publish
         env:
           GITHUB_TOKEN: ${{ secrets.GITHUB_TOKEN }}
-        run: semantic-release publish
-<<<<<<< HEAD
-=======
-        
->>>>>>> 5440db66
 
       - name: Set Release Tag
         run: echo "RELEASE_TAG=$(semantic-release version)" >> $GITHUB_ENV
